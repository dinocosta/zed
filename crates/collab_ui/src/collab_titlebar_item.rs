--- conflicted
+++ resolved
@@ -222,18 +222,10 @@
                                 .style(ButtonStyle::Subtle)
                                 .icon_size(IconSize::Small)
                                 .selected(is_muted)
+                                .selected_style(ButtonStyle::Tinted(TintColor::Negative))
                                 .on_click(move |_, cx| crate::toggle_mute(&Default::default(), cx)),
                             )
-<<<<<<< HEAD
                         })
-=======
-                            .style(ButtonStyle::Subtle)
-                            .selected_style(ButtonStyle::Tinted(TintColor::Negative))
-                            .icon_size(IconSize::Small)
-                            .selected(is_muted)
-                            .on_click(move |_, cx| crate::toggle_mute(&Default::default(), cx)),
-                        )
->>>>>>> df0076a4
                         .child(
                             IconButton::new(
                                 "mute-sound",
@@ -259,21 +251,7 @@
                                     Tooltip::text("Deafen Audio", cx)
                                 }
                             })
-<<<<<<< HEAD
                             .on_click(move |_, cx| crate::toggle_deafen(&Default::default(), cx)),
-=======
-                            .on_click(move |_, cx| crate::toggle_mute(&Default::default(), cx)),
-                        )
-                        .child(
-                            IconButton::new("screen-share", ui::Icon::Screen)
-                                .style(ButtonStyle::Subtle)
-                                .selected_style(ButtonStyle::Tinted(TintColor::Accent))
-                                .icon_size(IconSize::Small)
-                                .selected(is_screen_sharing)
-                                .on_click(move |_, cx| {
-                                    crate::toggle_screen_sharing(&Default::default(), cx)
-                                }),
->>>>>>> df0076a4
                         )
                         .when(!read_only, |this| {
                             this.child(
@@ -281,6 +259,7 @@
                                     .style(ButtonStyle::Subtle)
                                     .icon_size(IconSize::Small)
                                     .selected(is_screen_sharing)
+                                    .selected_style(ButtonStyle::Tinted(TintColor::Accent))
                                     .on_click(move |_, cx| {
                                         crate::toggle_screen_sharing(&Default::default(), cx)
                                     }),
