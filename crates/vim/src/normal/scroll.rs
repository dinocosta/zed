--- conflicted
+++ resolved
@@ -97,13 +97,8 @@
         let amount = by(Vim::take_count(cx).map(|c| c as f32));
         Vim::take_forced_motion(cx);
         self.exit_temporary_normal(window, cx);
-<<<<<<< HEAD
-        self.update_editor(window, cx, |_, editor, window, cx| {
+        self.update_editor(cx, |_, editor, cx| {
             scroll_editor(editor, move_cursor, amount, window, cx)
-=======
-        self.update_editor(cx, |_, editor, cx| {
-            scroll_editor(editor, move_cursor, &amount, window, cx)
->>>>>>> 1f20d5bf
         });
     }
 }
