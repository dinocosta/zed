--- conflicted
+++ resolved
@@ -1,9 +1,7 @@
-use std::sync::Arc;
-
+use crate::{PlayerColors, SyntaxTheme};
 use gpui::Hsla;
 use refineable::Refineable;
-
-use crate::{PlayerColors, SyntaxTheme};
+use std::sync::Arc;
 
 #[derive(Clone)]
 pub struct SystemColors {
@@ -14,11 +12,7 @@
 }
 
 #[derive(Refineable, Clone, Debug)]
-<<<<<<< HEAD
-#[refineable(Debug)]
-=======
-#[refineable(debug, deserialize)]
->>>>>>> 31a6409a
+#[refineable(Debug, serde::Deserialize)]
 pub struct StatusColors {
     pub conflict: Hsla,
     pub created: Hsla,
