use gpui::{
    actions, div, prelude::*, FocusHandle, KeyBinding, Render, Subscription, View, WindowContext,
};
use ui::prelude::*;

actions!(focus, [ActionA, ActionB, ActionC]);

pub struct FocusStory {
    parent_focus: FocusHandle,
    child_1_focus: FocusHandle,
    child_2_focus: FocusHandle,
    _focus_subscriptions: Vec<Subscription>,
}

impl FocusStory {
    pub fn view(cx: &mut WindowContext) -> View<Self> {
        cx.bind_keys([
            KeyBinding::new("cmd-a", ActionA, Some("parent")),
            KeyBinding::new("cmd-a", ActionB, Some("child-1")),
            KeyBinding::new("cmd-c", ActionC, None),
        ]);

        cx.build_view(move |cx| {
            let parent_focus = cx.focus_handle();
            let child_1_focus = cx.focus_handle();
            let child_2_focus = cx.focus_handle();
            let _focus_subscriptions = vec![
                cx.on_focus(&parent_focus, |_, _| {
                    println!("Parent focused");
                }),
                cx.on_blur(&parent_focus, |_, _| {
                    println!("Parent blurred");
                }),
                cx.on_focus(&child_1_focus, |_, _| {
                    println!("Child 1 focused");
                }),
                cx.on_blur(&child_1_focus, |_, _| {
                    println!("Child 1 blurred");
                }),
                cx.on_focus(&child_2_focus, |_, _| {
                    println!("Child 2 focused");
                }),
                cx.on_blur(&child_2_focus, |_, _| {
                    println!("Child 2 blurred");
                }),
            ];

            Self {
                parent_focus,
                child_1_focus,
                child_2_focus,
                _focus_subscriptions,
            }
        })
    }
}

impl Render for FocusStory {
<<<<<<< HEAD
    type Output = Focusable<Stateful<Div>>;

    fn render(&mut self, cx: &mut gpui::ViewContext<Self>) -> Self::Output {
=======
    fn render(&mut self, cx: &mut gpui::ViewContext<Self>) -> impl Element {
>>>>>>> 81b03d37
        let theme = cx.theme();
        let color_1 = theme.status().created;
        let color_2 = theme.status().modified;
        let color_4 = theme.status().conflict;
        let color_5 = theme.status().ignored;
        let color_6 = theme.status().renamed;
        let color_7 = theme.status().hint;

        div()
            .id("parent")
            .active(|style| style.bg(color_7))
            .track_focus(&self.parent_focus)
            .key_context("parent")
            .on_action(cx.listener(|_, _action: &ActionA, _cx| {
                println!("Action A dispatched on parent");
            }))
            .on_action(cx.listener(|_, _action: &ActionB, _cx| {
                println!("Action B dispatched on parent");
            }))
            .on_key_down(cx.listener(|_, event, _| println!("Key down on parent {:?}", event)))
            .on_key_up(cx.listener(|_, event, _| println!("Key up on parent {:?}", event)))
            .size_full()
            .bg(color_1)
            .focus(|style| style.bg(color_2))
            .child(
                div()
                    .track_focus(&self.child_1_focus)
                    .key_context("child-1")
                    .on_action(cx.listener(|_, _action: &ActionB, _cx| {
                        println!("Action B dispatched on child 1 during");
                    }))
                    .w_full()
                    .h_6()
                    .bg(color_4)
                    .focus(|style| style.bg(color_5))
                    .in_focus(|style| style.bg(color_6))
                    .on_key_down(
                        cx.listener(|_, event, _| println!("Key down on child 1 {:?}", event)),
                    )
                    .on_key_up(cx.listener(|_, event, _| println!("Key up on child 1 {:?}", event)))
                    .child("Child 1"),
            )
            .child(
                div()
                    .track_focus(&self.child_2_focus)
                    .key_context("child-2")
                    .on_action(cx.listener(|_, _action: &ActionC, _cx| {
                        println!("Action C dispatched on child 2");
                    }))
                    .w_full()
                    .h_6()
                    .bg(color_4)
                    .on_key_down(
                        cx.listener(|_, event, _| println!("Key down on child 2 {:?}", event)),
                    )
                    .on_key_up(cx.listener(|_, event, _| println!("Key up on child 2 {:?}", event)))
                    .child("Child 2"),
            )
    }
}<|MERGE_RESOLUTION|>--- conflicted
+++ resolved
@@ -56,13 +56,7 @@
 }
 
 impl Render for FocusStory {
-<<<<<<< HEAD
-    type Output = Focusable<Stateful<Div>>;
-
-    fn render(&mut self, cx: &mut gpui::ViewContext<Self>) -> Self::Output {
-=======
     fn render(&mut self, cx: &mut gpui::ViewContext<Self>) -> impl Element {
->>>>>>> 81b03d37
         let theme = cx.theme();
         let color_1 = theme.status().created;
         let color_2 = theme.status().modified;
